<<<<<<< HEAD
# Version 22.0.0.2

**[HOTFIX]** This hotfix contains a set of critical fixes to be applied to gem5 v22.0.
This hotfix:

- Fixes the ARM booting of Linux kernels making use of FEAT_PAuth.
- Removes incorrect `requires` functions in AbstractProcessor and AbstractGeneratorCore.
These `requires` were causing errors when running generators with any ISA other than NULL.
- Fixes the standard library's `set_se_binary_workload` function to exit on Exit Events (work items) by default.
- Connects a previously unconnected PCI port in the example SST RISC-V config to the membus.
- Updates the SST-gem5 README with the correct download links.
- Adds a `getAddrRanges` function to the `HBMCtrl`.
This ensures the XBar connected to the controller can see the address ranges covered by both pseudo channels.
- Fixes test_download_resources.py so the correct parameter is passed to the download test script.
=======
# Version 22.1.0.0

This release has 500 contributions from 48 unique contributors and marks our second major release of 2022.
This release incorporates several new features, improvements, and bug fixes for the computer architecture reserach community.

See below for more details!

## New features and improvements

- The gem5 binary can now be compiled to include multiple ISA targets.
A compilation of gem5 which includes all gem5 ISAs can be created using: `scons build/ALL/gem5.opt`.
This will use the Ruby `MESI_Two_Level` cache coherence protocol by default, to use other protocols: `scons build/ALL/gem5.opt PROTOCOL=<other protocol>`.
The classic cache system may continue to be used regardless as to which Ruby cache coherence protocol is compiled.
- The `m5` Python module now includes functions to set exit events are particular simululation ticks:
    - *setMaxTick(tick)* : Used to to specify the maximum simulation tick.
    - *getMaxTick()* : Used to obtain the maximum simulation tick value.
    - *getTicksUntilMax()*: Used to get the number of ticks remaining until the maximum tick is reached.
    - *scheduleTickExitFromCurrent(tick)* : Used to schedule an exit exit event a specified number of ticks in the future.
    - *scheduleTickExitAbsolute(tick)* : Used to schedule an exit event as a specified tick.
- We now include the `RiscvMatched` board as part of the gem5 stdlib.
This board is modeled after the [HiFive Unmatched board](https://www.sifive.com/boards/hifive-unmatched) and may be used to emulate its behavior.
See "configs/example/gem5_library/riscv-matched-fs.py" and "configs/example/gem5_library/riscv-matched-hello.py" for examples using this board.
- An API for [SimPoints](https://doi.org/10.1145/885651.781076) has been added.
SimPoints can substantially improve gem5 Simulation time by only simulating representative parts of a simulation then extrapolating statistical data accordingly.
Examples of using SimPoints with gem5 can be found in "configs/example/gem5_library/checkpoints/simpoints-se-checkpoint.py" and "configs/example/gem5_library/checkpoints/simpoints-se-restore.py".
- "Workloads" have been introduced to gem5.
Workloads have been incorporated into the gem5 Standard library.
They can be used specify the software to be run on a simulated system that come complete with input parameters and any other dependencies necessary to run a simuation on the target hardware.
At the level of the gem5 configuration script a user may specify a workload via a board's `set_workload` function.
For example, `set_workload(Workload("x86-ubuntu-18.04-boot"))` sets the board to use the "x86-ubuntu-18.04-boot" workload.
This workload specifies a boot consisting of the Linux 5.4.49 kernel then booting an Ubunutu 18.04 disk image, to exit upon booting.
Workloads are agnostic to underlying gem5 design and, via the gem5-resources infrastructure, will automatically retrieve all necessary kernels, disk-images, etc., necessary to execute.
Examples of using gem5 Workloads can be found in "configs/example/gem5_library/x86-ubuntu-ruby.py" and "configs/example/gem5_library/riscv-ubuntu-run.py".
- To aid gem5 developers, we have incorporated [pre-commit](https://pre-commit.com) checks into gem5.
These checks automatically enforce the gem5 style guide on Python files and a subset of other requirements (such as line length) on altered code prior to a `git commit`.
Users may install pre-commit by running `./util/pre-commit-install.sh`.
Passing these checks is a requirement to submit code to gem5 so installation is strongly advised.
- A multiprocessing module has been added.
This allows for multiple simulations to be run from a single gem5 execution via a single gem5 configuration script.
Example of usage found [in this commit message](https://gem5-review.googlesource.com/c/public/gem5/+/63432).
**Note: This feature is still in development.
While functional, it'll be subject to subtantial changes in future releases of gem5**.
- The stdlib's `ArmBoard` now supports Ruby caches.
- Due to numerious fixes and improvements, Ubuntu 22.04 can be booted as a gem5 workload, both in FS and SE mode.
- Substantial improvements have been made to gem5's GDB capabilities.
- The `HBM2Stack` has been added to the gem5 stdlib as a memory component.
- The `MinorCPU` has been fully incorporated into the gem5 Standard Library.
- We now allow for full-system simulation of GPU applications.
The introduction of GPU FS mode allows for the same use-cases as SE mode but reduces the requirement of specific host environments or usage of a Docker container.
The GPU FS mode also has improved simulated speed by functionally simulating memory copies, and provides an easier update path for gem5 developers.
An X86 host and KVM are required to run GPU FS mode.

## API (user facing) changes

- The default CPU Vendor String has been updated to `HygonGenuine`.
This is due to newer versions of GLIBC being more strict about checking current system's supported features.
The previous value, `M5 Simulator`, is not recognized as a valid vendor string and therefore GLIBC returns an error.
- [The stdlib's `_connect_things` funciton call has been moved from the `AbstractBoard`'s constructor to be run as board pre-instantiation process](https://gem5-review.googlesource.com/c/public/gem5/+/65051).
This is to overcome instances where stdlib components (memory, processor, and cache hierarhcy) require Board information known only after its construction.
**This change breaks cases where a user utilizes the stdlib `AbstractBoard` but does not use the stdlib `Simulator` module. This can be fixed by adding the `_pre_instantiate` function before `m5.instantiate`**.
An exception has been added which explains this fix, if this error occurs.
- The setting of checkpoints has been moved from the stdlib's "set_workload" functions to the `Simulator` module.
Setting of checkpoints via the stdlib's "set_workload" functions is now deprecated and will be removed in future releases of gem5.
- The gem5 namespace `Trace` has been renamed `trace` to conform to the gem5 style guide.
- Due to the allowing of multiple ISAs per gem5 build, the `TARGET_ISA`  variable has been replaced with `USE_$(ISA)` variables.
For example, if a build contains both the X86 and ARM ISAs the `USE_X86` and `USE_ARM` variables will be set.

## Big Fixes

- Several compounding bugs were causing bugs with floating point operations within gem5 simulations.
These have been fixed.
- Certain emulated syscalls were behaving incorrectly when using RISC-V due to incorrect `open(2)` flag values.
These values have been fixed.
- The GIVv3 List register mapping has been fixed.
- Access permissions for GICv3 cpu registers have been fixed.
- In previous releases of gem5 the `sim_quantum` value was set for all cores when using the Standard Library.
This caused issues when setting exit events at a particular tick as it resulted in the exit being off by `sim_quantum`.
As such, the `sim_quantum` value is only when using KVM cores.
- PCI ranges in `VExpress_GEM5_Foundation` fixed.
- The `SwitchableProcessor` processor has been fixed to allow switching to a KVM core.
Previously the `SwitchableProcessor` only allowed a user to switch from a KVM core to a non-KVM core.
- The Standard Library has been fixed to permit multicore simulations in SE mode.
- [A bug was fixed in the rcr X86 instruction](https://gem5.atlassian.net/browse/GEM5-1265).

## Build related changes

- gem5 can now be compiled with Scons 4 build system.
- gem5 can now be compiled with Clang version 14 (minimum Clang version 6).
- gem5 can now be compiled with GCC Version 12 (minimum GCC version 7).


## Other minor updates

- The gem5 stdlib examples in "configs/example/gem5_library" have been updated to, where appropriate, use the stdlib's Simulator module.
These example configurations can be used for reference as to how `Simulator` module may be utilized in gem5.
- Granulated SGPR computation has been added for gfx9 gpu-compute.
- The stdlib statistics have been improved:
    - A `get_simstats` function has been added to access statistics from the `Simulator` module.
    - Statistics can be printed: `print(simstats.board.core.some_integer)`.
- GDB ports are now specified for each workload, as opposed to per-simulation run.
- The `m5` utility has been expanded to include "workbegin" and "workend" annotations.
This can be added with `m5 workbegin` and `m5 workend`.
- A `PrivateL1SharedL2CacheHierarchy` has been added to the Standard Library.
- A `GEM5_USE_PROXY` environment variable has been added.
This allows users to specify a socks5 proxy server to use when obtaining gem5 resources and the resources.json file.
It uses the format `<host>:<port>`.
- The fastmodel support has been improved to function with Linux Kernel 5.x.
- The `set_se_binary_workload` function now allows for the passing of input parameters to a binary workload.
- A functional CHI cache hierarchy has been added to the gem5 Standard Library: "src/python/gem5/components/cachehierarchies/chi/private_l1_cache_hierarchy.py".
- The RISC-V K extension has been added.
It includes the following instructions:
  - Zbkx: xperm8, xperm4
  - Zknd: aes64ds, aes64dsm, aes64im, aes64ks1i, aes64ks2
  - Zkne: aes64es, aes64esm, aes64ks1i, aes64ks2
  - Zknh: sha256sig0, sha256sig1, sha256sum0, sha256sum1, sha512sig0, sha512sig1, sha512sum0, sha512sum1
  - Zksed: sm4ed, sm4ks
  - Zksh: sm3p0, sm3p1
>>>>>>> 61aabd51

# Version 22.0.0.1

**[HOTFIX]** Fixes relative import in "src/python/gem5/components/processors/simple_core.py".

The import `from python.gem5.utils.requires import requires` in v22.0.0.0 of gem5 is incorrect as it causes problems when executing gem5 binaries  in certain directories (`python` isn't necessary included).
To resolve this, this import has been changed to `from ...utils.requires imports requires`.
This should work in all supported use-cases.

# Version 22.0.0.0

gem5 version 22.0 has been slightly delayed, but we a have a very strong release!
This release has 660 changes from 48 unique contributors.
While there are not too many big ticket features, the community has done a lot to improve the stablity and add bugfixes to gem5 over this release.
That said, we have a few cool new features like full system GPU support, a huge number of Arm improvements, and an improved HBM model.

See below for more details!

## New features

- [Arm now models DVM messages for TLBIs and DSBs accurately](https://gem5.atlassian.net/browse/GEM5-1097). This is implemented in the CHI protocol.
- EL2/EL3 support on by default in ArmSystem
- HBM controller which supports pseudo channels
- [Improved Ruby's SimpleNetwork routing](https://gem5.atlassian.net/browse/GEM5-920)
- Added x86 bare metal workload and better real mode support
- [Added round-robin arbitration when using multiple prefetchers](https://gem5.atlassian.net/browse/GEM5-1169)
- [KVM Emulation added for ARM GIGv3](https://gem5.atlassian.net/browse/GEM5-1138)
- Many improvements to the CHI protocol

## Many RISC-V instructions added

The following RISCV instructions have been added to gem5's RISC-V ISA:

* Zba instructions: add.uw, sh1add, sh1add.uw, sh2add, sh2add.uw, sh3add, sh3add.uw, slli.uw
* Zbb instructions: andn, orn, xnor, clz, clzw, ctz, ctzw, cpop, cpopw, max, maxu, min, minu, sext.b, sext.h, zext.h, rol, rolw, ror, rori, roriw, rorw, orc.b, rev8
* Zbc instructions: clmul, clmulh, clmulr
* Zbs instructions: bclr, bclri, bext, bexti, binv, binvi, bset, bseti
* Zfh instructions: flh, fsh, fmadd.h, fmsub.h, fnmsub.h, fnmadd.h, fadd.h, fsub.h, fmul.h, fdiv.h, fsqrt.h, fsgnj.h, fsgnjn.h, fsgnjx.h, fmin.h, fmax.h, fcvt.s.h, fcvt.h.s, fcvt.d.h, fcvt.h.d, fcvt.w.h, fcvt.h.w, fcvt.wu.h, fcvt.h.wu

### Improvements to the stdlib automatic resource downloader

The gem5 standard library's downloader has been re-engineered to more efficiently obtain the `resources.json` file.
It is now cached instead of retrieved on each resource retrieval.

The `resources.json` directory has been moved to a more permament URL at <http://resources.gem5.org/resources.json>.

Tests have also been added to ensure the resources module continues to function correctly.

### gem5 in SystemC support revamped

The gem5 in SystemC has been revamped to accomodate new research needs.
These changes include stability improvements and bugs fixes.
The gem5 testing suite has also been expanded to include gem5 in SystemC tests.

### Improved GPU support

Users may now simulate an AMD GPU device in full system mode using the ROCm 4.2 compute stack.
Until v21.2, gem5 only supported GPU simulation in Syscall-Emulation mode with ROCm 4.0.
See [`src/gpu-fs/README.md`](https://gem5.googlesource.com/public/gem5-resources/+/refs/heads/stable/src/gpu-fs/) in gem5-resources and example scripts in [`configs/example/gpufs/`](https://gem5.googlesource.com/public/gem5/+/refs/tags/v22.0.0.0/configs/example/gpufs/) for example scripts which run GPU full system simulations.

A [GPU Ruby random tester has been added](https://gem5-review.googlesource.com/c/public/gem5/+/59272) to help validate the correctness of the CPU and GPU Ruby coherence protocols as part of every kokoro check-in.
This helps validate the correctness of the protocols before new changes are checked in.
Currently the tester focuses on the protocols used with the GPU, but the ideas are extensible to other protocols.
The work is based on "Autonomous Data-Race-Free GPU Testing", IISWC 2019, Tuan Ta, Xianwei Zhang, Anthony Gutierrez, and Bradford M. Beckmann.

### An Arm board has been added to the gem5 Standard Library

Via [this change](https://gem5-review.googlesource.com/c/public/gem5/+/58910), an ARM Board, `ArmBoard`, has been added to the gem5 standard library.
This allows for an ARM system to be run using the gem5 stdlib components.

An example gem5 configuration script using this board can be found in `configs/example/gem5_library/arm-ubuntu-boot-exit.py`.

### `createAddrRanges` now supports NUMA configurations

When the system is configured for NUMA, it has multiple memory ranges, and each memory range is mapped to a corresponding NUMA node. For this, the change enables `createAddrRanges` to map address ranges to only a given HNFs.

Jira ticker here: https://gem5.atlassian.net/browse/GEM5-1187.

## API (user-facing) changes

### CPU model types are no longer simply the model name, but they are specialized for each ISA

For instance, the `O3CPU` is now the `X86O3CPU` and `ArmO3CPU`, etc.
This requires a number of changes if you have your own CPU models.
See https://gem5-review.googlesource.com/c/public/gem5/+/52490 for details.

Additionally, this requires changes in any configuration script which inherits from the old CPU types.

In many cases, if there is only a single ISA compiled the old name will still work.
However, this is not 100% true.

Finally, `CPU_MODELS` is no longer a parameter in `build_opts/`.
Now, if you want to compile a CPU model for a particular ISA you will have to add a new file for the CPU model in the `arch/` directory.

### Many changes in the CPU and ISA APIs

If you have any specialized CPU models or any ISAs which are not in the mainline, expect many changes when rebasing on this release.

- No longer use read/setIntReg (e.g., see https://gem5-review.googlesource.com/c/public/gem5/+/49766)
- InvalidRegClass has changed (e.g., see https://gem5-review.googlesource.com/c/public/gem5/+/49745)
- All of the register classes have changed (e.g., see https://gem5-review.googlesource.com/c/public/gem5/+/49764/)
- `initiateSpecialMemCmd` renamed to `initiateMemMgmtCmd` to generalize to other command beyond HTM (e.g., DVM/TLBI)
- `OperandDesc` class added (e.g., see https://gem5-review.googlesource.com/c/public/gem5/+/49731)
- Many cases of `TheISA` have been removed

## Bug Fixes

- [Fixed RISC-V call/ret instruction decoding](https://gem5-review.googlesource.com/c/public/gem5/+/58209). The fix adds IsReturn` and `IsCall` flags for RISC-V jump instructions by defining a new `JumpConstructor` in "standard.isa". Jira Ticket here: https://gem5.atlassian.net/browse/GEM5-1139.
- [Fixed x86 Read-Modify-Write behavior in multiple timing cores with classic caches](https://gem5-review.googlesource.com/c/public/gem5/+/55744). Jira Ticket here: https://gem5.atlassian.net/browse/GEM5-1105.
- [The circular buffer for the O3 LSQ has been fixed](https://gem5-review.googlesource.com/c/public/gem5/+/58649). This issue affected running the O3 CPU with large workloaders. Jira Ticket here: https://gem5.atlassian.net/browse/GEM5-1203.
- [Removed "memory-leak"-like error in RISC-V lr/sc implementation](https://gem5-review.googlesource.com/c/public/gem5/+/55663). Jira issue here: https://gem5.atlassian.net/browse/GEM5-1170.
- [Resolved issues with Ruby's memtest](https://gem5-review.googlesource.com/c/public/gem5/+/56811). In gem5 v21.2, If the size of the address range was smaller than the maximum number of outstandnig requests allowed downstream, the tester would get stuck trying to find a unique address. This has been resolved.

## Build-related changes

- Variable in `env` in the SConscript files now requires you to use `env['CONF']` to access them. Anywhere that `env['<VARIABLE>']` appeared should noe be `env['CONF']['<VARIABLE>']`
- Internal build files are now in a per-target `gem5.build` directory
- All build variable are per-target and there are no longer any shared variables.

## Other changes

- New bootloader is required for Arm VExpress_GEM5_Foundation platform. See https://gem5.atlassian.net/browse/GEM5-1222 for details.
- The MemCtrl interface has been updated to use more inheritance to make extending it to other memory types (e.g., HBM pseudo channels) easier.

# Version 21.2.1.1

**[HOTFIX]** In order to ensure v21 of gem5 remains compatible with future changes, the gem5 stdlib downloader has been updated to obtain the resources.json file from <https://resources.gem5.org/resources.json>.
As this domain is under the gem5 project control, unlike the previous googlesource URL, we can ensure longer-term stability.
The fix also ensures the downloader can parse plain-text JSON and base64 encoding of the resources.json file.

# Version 21.2.1.0

Version 21.2.1 is a minor gem5 release consisting of bug fixes. The 21.2.1 release:

* Fixes a bug in which [a RCV instruction is wrongly regarded as a branch](https://gem5.atlassian.net/browse/GEM5-1137).
* Removes outdated and incomplete standard library documentation.
Users wishing to learn more about the gem5 standard library should consult materials [on the gem5 website](https://www.gem5.org/documentation/gem5-stdlib/overview).
* Adds a VirtIO entropy device (VirtIORng) to RISC-V.
Without this, [RISCV Disk images can take considerable time to boot and occasionally do so in error](https://gem5.atlassian.net/browse/GEM5-1151).
* Removes the 'typing.final' decorator from the standard library.
'typing.final' was introduced in Python 3.8, but v21.2 of gem5 supports Python 3.6.
* Fixes the broken NPB stdlib example test.

# Version 21.2.0.0

## API (user-facing) changes

All `SimObject` declarations in SConscript files now require a `sim_objects` parameter which should list all SimObject classes declared in that file which need c++ wrappers.
Those are the SimObject classes which have a `type` attribute defined.

Also, there is now an optional `enums` parameter which needs to list all of the Enum types defined in that SimObject file.
This should technically only include Enum types which generate c++ wrapper files, but currently all Enums do that so all Enums should be listed.

## Initial release of the "gem5 standard library"

Previous release had an alpha release of the "components library."
This has now been wrapped in a larger "standard library".

The *gem5 standard library* is a Python package which contains the following:

- **Components:** A set of Python classes which wrap gem5's models. Some of the components are preconfigured to match real hardware (e.g., `SingleChannelDDR3_1600`) and others are parameterized. Components can be combined together onto *boards* which can be simulated.
- **Resources:** A set of utilities to interact with the gem5-resources repository/website. Using this module allows you to *automatically* download and use many of gem5's prebuilt resources (e.g., kernels, disk images, etc.).
- **Simulate:** *THIS MODULE IS IN BETA!* A simpler interface to gem5's simulation/run capabilities. Expect API changes to this module in future releases. Feedback is appreciated.
- **Prebuilt**: These are fully functioning prebuilt systems. These systems are built from the components in `components`. This release has a "demo" board to show an example of how to use the prebuilt systems.

Examples of using the gem5 standard library can be found in `configs/example/gem5_library/`.
The source code is found under `src/python/gem5`.

## Many Arm improvements

- [Improved configurability for Arm architectural extensions](https://gem5.atlassian.net/browse/GEM5-1132): we have improved how to enable/disable architectural extensions for an Arm system. Rather than working with indipendent boolean values, we now use a unified ArmRelease object modelling the architectural features supported by a FS/SE Arm simulation
- [Arm TLB can store partial entries](https://gem5.atlassian.net/browse/GEM5-1108): It is now possible to configure an ArmTLB as a walk cache: storing intermediate PAs obtained during a translation table walk.
- [Implemented a multilevel TLB hierarchy](https://gem5.atlassian.net/browse/GEM5-790): enabling users to compose/model a customizable multilevel TLB hierarchy in gem5. The default Arm MMU has now an Instruction L1 TLB, a Data L1 TLB and a Unified (Instruction + Data) L2 TLB.
- Provided an Arm example script for the gem5-SST integration (<https://gem5.atlassian.net/browse/GEM5-1121>).

## GPU improvements

- Vega support: gfx900 (Vega) discrete GPUs are now both supported and tested with [gem5-resources applications](https://gem5.googlesource.com/public/gem5-resources/+/refs/heads/stable/src/gpu/).
- Improvements to the VIPER coherence protocol to fix bugs and improve performance: this improves scalability for large applications running on relatively small GPU configurations, which caused deadlocks in VIPER's L2.  Instead of continually replaying these requests, the updated protocol instead wakes up the pending requests once the prior request to this cache line has completed.
- Additional GPU applications: The [Pannotia graph analytics benchmark suite](https://github.com/pannotia/pannotia) has been added to gem5-resources, including Makefiles, READMEs, and sample commands on how to run each application in gem5.
- Regression Testing: Several GPU applications are now tested as part of the nightly and weekly regressions, which improves test coverage and avoids introducing inadvertent bugs.
- Minor updates to the architecture model: We also added several small changes/fixes to the HSA queue size (to allow larger GPU applications with many kernels to run), the TLB (to create GCN3- and Vega-specific TLBs), adding new instructions that were previously unimplemented in GCN3 and Vega, and fixing corner cases for some instructions that were leading to incorrect behavior.

## gem5-SST bridges revived

We now support gem5 cores connected to SST memory system for gem5 full system mode.
This has been tested for RISC-V and Arm.
See `ext/sst/README.md` for details.

## LupIO devices

LupIO devices were developed by Prof. Joel Porquet-Lupine as a set of open-source I/O devices to be used for teaching.
They were designed to model a complete set of I/O devices that are neither too complex to teach in a classroom setting, or too simple to translate to understanding real-world devices.
Our collection consists of a real-time clock, random number generator, terminal device, block device, system controller, timer device, programmable interrupt controller, as well as an inter-processor interrupt controller.
A more detailed outline of LupIO can be found here: <https://luplab.cs.ucdavis.edu/assets/lupio/wcae21-porquet-lupio-paper.pdf>.
Within gem5, these devices offer the capability to run simulations with a complete set of I/O devices that are both easy to understand and manipulate.

The initial implementation of the LupIO devices are for the RISC-V ISA.
However, they should be simple to extend to other ISAs through small source changes and updating the SConscripts.

## Other improvements

- Removed master/slave terminology: this was a closed ticket which was marked as done even though there were multiple references of master/slave in the config scripts which we fixed.
- Armv8.2-A FEAT_UAO implementation.
- Implemented 'at' variants of file syscall in SE mode (<https://gem5.atlassian.net/browse/GEM5-1098>).
- Improved modularity in SConscripts.
- Arm atomic support in the CHI protocol
- Many testing improvements.
- New "tester" CPU which mimics GUPS.

# Version 21.1.0.2

**[HOTFIX]** [A commit introduced `std::vector` with `resize()` to initialize all storages](https://gem5-review.googlesource.com/c/public/gem5/+/27085).
This caused data duplication in statistics and broke the Vector statistics.
This hotfix initializes using loops which fixes the broken statistics.

# Version 21.1.0.1

**[HOTFIX]** [A "'deprecated' attribute directive ignored" warning was being thrown frequently when trying to build v21.1.0.0](https://gem5.atlassian.net/browse/GEM5-1063). While this issue did not break the build, it made reading the build output difficult and caused confused. As such a patch has been applied to fix this issue.

# Version 21.1.0.0

Since v21.0 we have received 780 commits with 48 unique contributors, closing 64 issues on our [Jira Issue Tracker](https://gem5.atlassian.net/).
In addition to our [first gem5 minor release](#version-21.0.1.0), we have included a range of new features, and API changes which we outline below.

## Added the Components Library [Alpha Release]

The purpose of the gem5 components library is to provide gem5 users a standard set of common and useful gem5 components, pre-built, to add to their experiments.
The gem5 components library adopts a modular architecture design so components may be easily added, removed, and extended, as needed.

Examples of using the gem5 components library can be found in [`configs/example/components-library`](https://gem5.googlesource.com/public/gem5/+/refs/tags/v21.1.0.0/configs/example/components-library).

**Important Disclaimer:**
This is a pre-alpha release.
The purpose of this release is to get community feedback.
Though some testing has been done, we expect regular fixes and improvements until the library reaches a stable state.
A Jira Ticket outlining TODOs and known bugs can be found at <https://gem5.atlassian.net/browse/GEM5-648>.

## Improvements to GPU simulation

### ROCm 4.0 support

ROCm 4.0 is now officially supported.

### gfx801 (Carrizo) and gfx803 (Fiji) support

gfx801 (Carrizo) and gfx803 (Fiji) are both supported and tested with the gem5-resources applications.

### Better scoreboarding support

Better scoreboarding support has been added.
This reduces stalls by up to 42%.

## Accuracy and coverage stat added to prefetcher caches

Accuracy and coverage stats have been added for prefetcher caches.
Accuracy is defined as the ratio of the number of prefetch requests counted as useful over the total number of prefetch requests issued.
Coverage is defined as the ratio of the number of prefetch requests counted as useful over the number of useful prefetch request plus the remaining demand misses.

## POWER 64-bit SE mode

The POWER 64-bit ISA is now supported in Syscall Execution mode.

## RISC-V PMP now supported

gem5 now supports simulation of RISC-V Physical Memory Protection (PMP).
Simulations can boot and run Keystone and Eyrie.

## Improvements to the replacement policies

The gem5 replacement policies framework now supports more complex algorithms.
It now allows using addresses, PC, and other information within a policy.

**Note:**
Assuming this information is promptly available at the cache may be unrealistic.

### Set Dueling

Classes that handle set dueling have been created ([Dueler and DuelingMonitor](https://gem5.googlesource.com/public/gem5/+/refs/tags/v21.1.0.0/src/mem/cache/tags/dueling.hh)).
They can be used in conjunction with different cache policies.
A [replacement policy that uses it](https://gem5.googlesource.com/public/gem5/+/refs/tags/v21.1.0.0/src/mem/cache/replacement_policies/dueling_rp.hh) has been added for guidance.

## RISC-V is now supported as a host machine.

gem5 is now compilable and runnable on a RISC-V host system.

## New Deprecation MARCOs added

Deprecation MACROS have been added for deprecating namespaces (`GEM5_DEPRECATED_NAMESPACE`), and deprecating other MACROs (`GEM5_DEPRECATED_MACRO`).

**Note:**
For technical reasons, using old macros won't produce any deprecation warnings.
## Refactoring of the gem5 Namespaces

Snake case has been adopted as the new convention for name spaces.
As a consequence, multiple namespaces have been renamed:

* `Minor` -> `minor`
* `Loader` -> `loader`
* `Stats` -> `statistics`
* `Enums` -> `enums`
* `Net` -> `networking`
* `ProbePoints` -> `probing`
* `ContextSwitchTaskId` -> `context_switch_task_id`
* `Prefetcher` -> `prefetch`
* `Encoder` -> `encoder`
* `Compressor` -> `compression`
* `QoS` -> `qos`
* `ReplacementPolicy` -> `replacement_policy`
* `Mouse` -> `mouse`
* `Keyboard` -> `keyboard`
* `Int` -> `as_int`
* `Float` -> `as_float`
* `FastModel` -> `fastmodel`
* `GuestABI` -> `guest_abi`
* `LockedMem` -> `locked_mem`
* `DeliveryMode` -> `delivery_mode`
* `PseudoInst` -> `pseudo_inst`
* `DecodeCache` -> `decode_cache`
* `BitfieldBackend` -> `bitfield_backend`
* `FreeBSD` -> `free_bsd`
* `Linux` -> `linux`
* `Units` -> `units`
* `SimClock` -> `sim_clock`
* `BloomFilter` -> `bloom_filter`
* `X86Macroop` -> `x86_macroop`
* `ConditionTests` -> `condition_tests`
* `IntelMP` -> `intelmp`
* `SMBios` -> `smbios`
* `RomLables` -> `rom_labels`
* `SCMI` -> `scmi`
* `iGbReg` -> `igbreg`
* `Ps2` -> `ps2`
* `CopyEngineReg` -> `copy_engine_reg`
* `TxdOp` -> `txd_op`
* `Sinic` -> `sinic`
* `Debug` -> `debug`

In addition some other namespaces were added:

* `gem5::ruby`, for Ruby-related files
* `gem5::ruby::garnet`, for garnet-related files
* `gem5::o3`, for the O3-cpu's related files
* `gem5::memory`, for files related to memories

Finally, the `m5` namespace has been renamed `gem5`.

## MACROs in `base/compiler.hh`

The MACROs in base/compiler.hh of the form `M5_*` have been deprecated and replaced with macros of the form `GEM5_*`, with some other minor name adjustments.

## MemObject Removed

MemObject simobject had been marked for deprecation and has now been officially removed from the gem5 codebase.

## Minimum GCC version increased to 7; minimum Clang version increased to 6; Clang 10 and 11 supported; C++17 supported

GCC version 5 and 6 are no longer supported.
GCC 7 is now the minimum GCC compiler version supported.
This changes allows has allowed us to move to the C++17 standard for development.

In addition, the minimum Clang version has increased to 6, and Clang 10 and 11 are now officially supported.

# Version 21.0.1.0

Version 21.0.1 is a minor gem5 release consisting of bug fixes. The 21.0.1 release:

* Fixes the [GCN-GPU Dockerfile](https://gem5.googlesource.com/public/gem5/+/refs/tags/v21.0.1.0/util/dockerfiles/gcn-gpu/Dockerfile) to pull from the v21-0 bucket.
* Fixes the tests to download from the v21-0 bucket instead of the develop bucket.
* Fixes the Temperature class:
    * Fixes [fs_power.py](https://gem5.googlesource.com/public/gem5/+/refs/tags/v21.0.1.0/configs/example/arm/fs_power.py), which was producing a ["Temperature is not JSON serializable" error](https://gem5.atlassian.net/browse/GEM5-951).
    * Fixes temperature printing in `config.ini`.
    * Fixes the pybind export for the `from_kelvin` function.
* Eliminates a duplicated name warning in [ClockTick](https://gem5.googlesource.com/public/gem5/+/refs/tags/v21.0.1.0/src/systemc/channel/sc_clock.cc).
* Fixes the [Ubuntu 18.04 Dockerfile](https://gem5.googlesource.com/public/gem5/+/refs/tags/v21.0.1.0/util/dockerfiles/ubuntu-20.04_all-dependencies/Dockerfile) to use Python3 instead of Python2.
* Makes [verify.py](https://gem5.googlesource.com/public/gem5/+/refs/tags/v21.0.1.0/src/systemc/tests/verify.py) compatible with Python3.
* Fixes GCN3_X86 builds for aarch64 hosts.
* Fixes building with `SLICC_HTML=True`.
* Fixes the [cpt_upgrader.py](https://gem5.googlesource.com/public/gem5/+/refs/tags/v21.0.1.0/util/cpt_upgrader.py) string formatter.
* Fixes typo in [cpy_upgrader.py](https://gem5.googlesource.com/public/gem5/+/refs/tags/v21.0.1.0/util/cpt_upgrader.py) where module `errno` was incorrectly put as `ennro`.
* Sets the `--restore-simpoint-checkpoint` flag default to "False" instead of the ambiguous "None".
* Fixes a nonsensical check in [MOESI_CMP_token-L1cache](https://gem5.googlesource.com/public/gem5/+/refs/tags/v21.0.1.0/src/mem/ruby/protocol/MOESI_CMP_token-L1cache.sm) which caused compilation bugs in Clang-11.
* Fixes the `scx_get_parameter_list` for ARM fast models.
* Fixes [bloated object binaries, known to cause issues during linking](https://gem5.atlassian.net/browse/GEM5-1003).
* Due to LTO causing unacceptably long link times for some users, and stripping debug symbols in some setups, it is no longer enabled by default. It may be enabled with the `--with-lto` flag. The `--no-lto` flag has been removed.

# Version 21.0.0.0

Version 21.0 marks *one full year* of gem5 releases, and on this anniversary, I think we have some of the biggest new features yet!
This has been a very productive release with [100 issues](https://gem5.atlassian.net/), over 813  commits, and 49 unique contributors.

## 21.0 New features

### AMBA CHI protocol implemented in SLICC: Contributed by *Tiago Mück*

This new protocol provides a single cache controller that can be reused at multiple levels of the cache hierarchy and configured to model multiple instances of MESI and MOESI cache coherency protocols.
This implementation is based of Arm’s [AMBA 5 CHI specification](https://static.docs.arm.com/ihi0050/d/IHI0050D_amba_5_chi_architecture_spec.pdf) and provides a scalable framework for the design space exploration of large SoC designs.

See [the gem5 documentation](http://www.gem5.org/documentation/general_docs/ruby/CHI/) for more details.
There is also a [gem5 blog post](http://www.gem5.org/2020/05/29/flexible-cache.html) on this new protocol as well.

### Full support for AMD's GCN3 GPU model

In previous releases, this model was only partially supported.
As of gem5 21.0, this model has been fully integrated and is tested nightly.
This model currently only works in syscall emulation mode and requires using the gcn docker container to get the correct version of the ROCm stack.
More information can be found in [this blog post](http://www.gem5.org/2020/05/27/modern-gpu-applications.html).

With this full support, we are also providing many applications as well.
See [gem5-resources](http://resources.gem5.org/) for more information.

### RISC-V Full system Linux boot support: Contributed by *Peter Yuen*

The RISC-V model in gem5 can now boot unmodified Linux!
Additionally, we have implemented DTB generation and support the Berkeley Boot Loader as the stage 1 boot loader.
We have also released a set of resources for you to get started: <https://gem5.googlesource.com/public/gem5-resources/+/refs/heads/develop/src/riscv-fs/>

### New/Changed APIs

There are multiple places where the developers have reduced boilerplate.

* **[API CHANGE]**: No more `create()` functions! Previously, every `SimObject` required a `<SimObjectParams>::create()` function to be manually defined. Forgetting to do this resulted in confusing errors. Now, this function is created for you automatically. You can still override it if you need to handle any special cases.
* **[API CHANGE]**: `params()`: Rather than defining a typedef and the `params()` function for every `SimObject`, you can now use the `PARAMS` macro.

See <http://doxygen.gem5.org/release/current/classSimObject.html#details> for more details on these two API changes.

* **[API CHANGE]**: All stats are now using *new style* groups instead of the older manual stat interface.
  * The previous API (creating stats that are not part of a `Group`) is still supported, but it is now deprecated.
  * If a stat is not created with the new `Group` API, it may not be automatically dumped using new stat APIs (e.g., the Python API).
  * Next release, there will be a warning for all old-style stats.

### Platforms no longer support

* **[USER-FACING CHANGE]**: Python 2.7 is *no longer supported*. You must use Python 3.6+.
* CLANG minimum version is now 3.9
* Bump minimum C++ to C++14

### Other improvements and new features

* Extra options to build m5ops
* m5term improvements
* There is a new python-based library for handling statistics. This library *works*, but hasn't been thoroughly tested yet. Stay tuned for more on this next release.
* Many improvements and additions to unit tests
* Cleaning up the `StaticInst` type
* Workload API changes
* Many updates and changes to the m5 guest utility
* [Support for running arm64 Linux kernel v5.8](https://gem5.atlassian.net/browse/GEM5-787)
* [Arm SCMI implemented](https://gem5.atlassian.net/browse/GEM5-768)

# Version 20.1.0.5

**[HOTFIX]** This hotfix release fixes three known bugs:

* `src/python/m5/util/convert.py` incorrectly stated kibibytes as 'kiB' instead of 'KiB'. This has been fixed.
* Atomic accesses were not checking the access permission bits in the page table descriptors. They were incorrectly using the nature of the request itself. This is now fixed.
* `num_l2chaches_per_cluster` and `num_cpus_per_cluster` were cast to floats in `configs/ruby/MESI_Three_Level_HTM.py`, which caused errors. This has been fixed so they are correctly cast to integers.

# Version 20.1.0.4

**[HOTFIX]** [gem5 was failing to build with SCons 4.0.1 and 4.1.0](https://gem5.atlassian.net/browse/GEM5-916).
This hotfix makes the necessary changes to `site_scons/site_tools/default.py` for gem5 to compile successfully on these versions of SCons.

# Version 20.1.0.3

**[HOTFIX]** A patch was apply to fix an [error where booting Linux stalled when using the ARM ISA](https://gem5.atlassian.net/browse/GEM5-901).
This fix adds the parameter `have_vhe` to enable FEAT_VHE on demand, and is disabled by default to resolve this issue.

# Version 20.1.0.2

**[HOTFIX]** This hotfix release fixes known two bugs:

* A "ValueError: invalid literal for int() with base..." error was being thrown in certain circumstances due to a non-integer being passed to "MemorySize" via a division operation. This has been rectified.
* An assertion in Stats could be triggered due to a name collision between two ThreadStateStats objects, due to both erroneously sharing the same ThreadID. This has been fixed.

# Version 20.1.0.1

**[HOTFIX]** A patch was applied to fix the Garnet network interface stats.
Previously, the flit source delay was computed using both tick and cycles.
This bug affected the overall behavior of the Garnet Network Model.

# Version 20.1.0.0

Thank you to everyone that made this release possible!
This has been a very productive release with [150 issues](https://gem5.atlassian.net/), over 650  commits (a 25% increase from the 20.0 release), and 58 unique contributors (a 100% increase!).

## Process changes

We are no longer using the "master" branch.
Instead, we will have two branches:

* "stable": This will point to the latest stable release (gem5-20.1 as of today)
* "develop": This is the latest development code that will be merged in to the "stable" branch at each release.

We suggest all *users* use the stable (default) branch.
However, to contribute your fixes and new changes to gem5, it should be contributed to the develop branch.
See CONTRIBUTING.md for more details.

gem5 has also implemented a project code of conduct.
See the CODE-OF-CONDUCT.md file for details.
In the code of conduct "we pledge to act and interact in ways that contribute to an open, welcoming, diverse, inclusive, and healthy community."

## New features in 20.1

### New DRAM interface: Contributed by *Wendy Elsasser*

You can find details about this on the [gem5 blog](http://www.gem5.org/2020/05/27/memory-controller.html) or Wendy's talks on YouTube: [Talk on new interface and NVM](https://www.youtube.com/watch?v=t2PRoZPwwpk) and the [talk on LPDDR5](https://www.youtube.com/watch?v=ttJ9_I_Avyc)

* **[PYTHON API CHANGE]**: The DRAM models are now *DRAM interfaces* which is a child of the *memory controller*. Example change shown [in the blog post](http://www.gem5.org/project/2020/07/18/gem5-20-1.html).
  * The DRAM is split into a memory controller and a DRAM interface
  * `SimpleMemory` is no longer a drop-in replacement for a DRAM-based memory controller.
* LPDDR5 model added
* NVM model added
* New memory controller model that can use both NVM and DRAM

### Improved on-chip interconnect model, HeteroGarnet: Contributed by *Srikant Bharadwaj*

You can find details about this on the [gem5 blog](http://www.gem5.org/2020/05/27/heterogarnet.html) and [Srikant's talk on YouTube](https://www.youtube.com/watch?v=AH9r44r2lHA).

* **[USER-FACING CHANGE]**: The network type options are now "simple" and "garnet" instead of "garnet2.0". (If "garnet2.0" is used, you will get a warning until gem5-20.2)
* Added models for clock domain crossings and serialization/deserialization (SERDES)

### Transactional memory support: Contributed by *Timothy Hayes*

You can find details on the [Jira issue](https://gem5.atlassian.net/browse/GEM5-587)

* gem5 now supports Arm TME (transactional memory extensions)
* Transactional memory is only implemented in the `MESI_Three_Level_HTM` Ruby protocol, and it is only implemented in Ruby.
* This implements a checkpointing mechanism for the architectural state and buffering of speculative memory updates.
* IBM POWER and x86 HTM extensions have *not* been implemented.

### Other new features

* External simulator integrations
  * Added support for DRAMSim3
  * Added back support for DRAMSim2
* Armv8-A Self Hosted Debug extension added
* KVM support for Armv8-A  hosts without GICv2 hardware
* Implemented Secure EL2 for Armv8-A

## Removed features

* Dropped support for mercurial version control

## New supported platforms

* GCC up to 10.2 is now supported. Minimum GCC is now 5.0.
* Clang up to version 9. Minimum Clang is now 3.9.

## Platforms no longer support

* **[USER-FACING CHANGE]**: Python 2 is officially deprecated. We will drop support for Python 2 in the next release. In this release you will get a warning if you're using Python 2.
* **[USER-FACING CHANGE]**: We have dropped support for GCC 4.X
* **[USER-FACING CHANGE]**: We have dropped support for Scons 2.x (Note: this is the default in Ubuntu 16.04. Use pip to install a newer scons.)

See <http://www.gem5.org/documentation/general_docs/building> for gem5's current dependencies.

## Other changes

### Deprecating "master" and "slave"

* **[API CHANGE]**: The names "master" and "slave" have been deprecated
  * Special thanks to Lakin Smith, Shivani Parekh, Eden Avivi, and Emily Brickey.
  * Below is a guide to most of the name changes.
  * The goal was to replace problematic language with more descriptive and precise terms.
* There may be some bugs introduced with this change as there were many places in the Python configurations which relied on "duck typing".
* This change is mostly backwards compatible and warning will be issued until at least gem5-20.2.

```
MasterPort -> RequestorPort
SlavePort -> ResponsePort

xbar.slave -> xbar.cpu_side
xbar.master -> xbar.mem_side

MasterId -> RequestorId
```

### Testing improvements

* We now have Jenkins server (<http://jenkins.gem5.org/>) running nightly and other large tests. Special thanks to Mike Upton for setting this up!
  * Nightly tests run the "long" regression tests (many tests added).
  * Compiler tests run gem5 build for many targets and all compilers once a week.
* Updated CI tester (kokoro) to use a more up-to-date environment.
* Improved the testing infrastructure.
  * Almost all testing resources now available in [gem5-resources repository](https://gem5.googlesource.com/public/gem5-resources/).
  * Generally cleaned up the `tests/` directory in mainline gem5.
  * Many general testlib improvements.

### More changes

* **[PYTHON API CHANGE]**: m5.stats.dump() root argument renamed to roots to reflect the fact that it now takes a list of SimObjects
* **[USER-FACING CHANGE]**: Checkpoint compatibility may be broken by the following changes
  * <https://gem5-review.googlesource.com/c/public/gem5/+/25145>
  * <https://gem5-review.googlesource.com/c/public/gem5/+/31874>
* **[API CHANGE]** Changed `setCPU` to `setThreadContext` in Interrupts
* Added a `Compressor` namespace.
* **[API CHANGE]** The `Callback` class was removed and replaced with C++ lambdas.
* Many objects' stats have been updated to the "new" stats style.
* Many more objects have had their APIs formalized. See <http://www.gem5.org/documentation/general_docs/gem5-apis>

----------------------------------------------------------------------------------------------------

# Version 20.0.0.3

**[HOTFIX]** When using the ARM ISA, gem5 could crash when a guest tried to call m5ops. This was due to `m5ops_base` being incorrectly declared in `src/arch/arm/ArmSystem.py`. A fix was applied to remove this declaration.

# Version 20.0.0.2

**[HOTFIX]** A patch was applied to fix the RubyPrefetcher with MESI_Three_Level. Prior to this fix a segfault occurred.

# Version 20.0.0.1

**[HOTFIX]** A fix was applied to stop incorrect clock frequences being reported due to rounding errors.

# Version 20.0.0.0

Welcome to our first "official" gem5 release!
gem5 v19.0.0.0 was a "test" release, but this one has release notes, so it must be official!

Thank you to everyone that made this release possible!
This has been a very productive release with over [70 issues closed](https://gem5.atlassian.net/), over 500 commits, and 31 unique contributors.
Below are some of the highlights, though I'm sure I've missed some important changes.

## New features

* [gem5-resources repository](https://gem5.googlesource.com/public/gem5-resources/)
  * This new repository will store all of the *sources* (e.g., code) used to create testing and research resources. This includes disk images, testing binaries, kernel binaries, etc.
  * Binaries created with the sources are hosted on dist.gem5.org.
  * Details on the new page for resources: <http://www.gem5.org/documentation/general_docs/gem5_resources>.
* Memory SimObjects can now be initialized using an image file using the image_file parameter.
* **[USER-FACING CHANGE]** The m5 utility has been revamped with a new build system based on scons, tests, and updated and more consistent feature support.
  * To build, now use `scons build/<arch>/out/m5`, not `make`.
  * [Documentation](http://www.gem5.org/documentation/general_docs/m5ops/) coming soon.
* Robust support for marshalling data from a function call inside the simulation to a function within gem5 using a predefined set of rules.
  * Developers can specify an ABI for guest<->simulator calls and then "just call functions".
  * Unifies pseudo-inst, syscall, and other support.
  * Code within gem5 has been updated. However, users which added new pseudo-ops may have to update their code.
* **[PYTHON API CHANGE]** Workload configuration pulled out into its own object, simplifying the System object and making workload configuration more modular and flexible.
  * All full system config/run scripts must be updated (e.g., anything that used the `LinuxX86System` or similar SimObject).
  * Many of the parameters of `System` are now parameters of the `Workload` (see `src/sim/Workload.py`).
    * For instance, many parameters of `LinuxX86System` are now part of `X86FsLinux` which is now the `workload` parameter of the `System` SimObject.
  * See https://gem5-review.googlesource.com/c/public/gem5/+/24283/ and https://gem5-review.googlesource.com/c/public/gem5/+/26466 for more details.
* Sv39 paging has been added to the RISC-V ISA, bringing gem5 close to running Linux on RISC-V.
  * (Some) Baremetal OSes are now supported.
* Improvements to DRAM model:
  * Added support for verifying available command bandwidth.
  * Added support for multi-cycle commands.
  * Added new timing parameters.
  * Added ability to interleave bursts.
  * Added LPDDR5 configurations.
* **[Developer change]** We are beginning to document gem5 APIs.
  * Currently, only SimObjects and the APIs they depend on have been documented.
  * We are using doxygen to mark "stable APIs" and will use manual code review to make sure the APIs stay stable.
  * More information will be coming during gem5-20.1 development.

## Removed features

* Support for the ALPHA ISA has been dropped.
  * All ALPHA ISA code has been removed
  * Old "rcS" scripts for ALPHA have been removed

## New supported platforms

* Compiling and running gem5 with Python 3 is now fully supported.
  * Lots of code changes required for this.
  * There may still be some python code that's not up to date. Please open a [Jira ticket](https://gem5.atlassian.net/) if you find any code that doesn't work with python3.
* gem5 now supports Ubuntu 20.04.
* Compiling gem5 with GCC 8 and 9 is now supported.
* Compiling with clang up to version 9 is now supported.

## Testing improvements

* Scons-based tests have been migrated to the testlib framework.
  * Tests can now be run with `tests/main.py`, except for the unittests.
  * Please consult TESTING.md for more information on how these may be run.
* We are continuing to work on CI tests. Most of the plumbing is there for Google Cloud Build integration. See [the Jira issue](https://gem5.atlassian.net/browse/GEM5-237) for details.

## Other API changes

* **[API CHANGE]** Ruby's prefetcher renamed to RubyPrefetcher.
  * Any SLICC protocols with prefetchers need to be updated.
  * Some config scripts for Ruby protocols with prefetchers may need to be updated.
* **[API CHANGE]** SE mode improvements.
  * Better support for the mmap and related syscalls.
  * A new virtual memory area API for tracking SE mode allocations.
  * When implementing syscalls, the way that guest memory is allocated changes. All code in gem5 is updated, but if there are any external syscalls, they may need be updated.
* **[COMMAND LINE CHANGE]** The `--disk-image` argument to `fs.py` is now optional.
  * However, the disk image names *are no longer implied*.
  * The script still implicitly searches `M5_PATH`, but the name of the disk image must be specified.
* **[API CHANGE]** SLICC `queueMemory` is now `enqueue`.
  * All protocol configs must be updated with another message buffer in the memory controllers (directories).
  * All protocol SLICC files must replace `queueMemoryRead` and `queueMemoryWrite` with `enqueue` to another "special" message buffer named `memQueue`.
  * This allows finite buffering between the cache controllers and DRAMCtrl.
* **[API CHANGE]** Added Prefetcher namespace
  * All prefetchers' names have changed from `*Prefetcher` to `Prefetcher::*`
  * If you have any prefetchers that are not in the gem5 mainline, your code will likely need to be updated.

## Other changes

* Implemented ARMv8.3-CompNum, SIMD complex number extension.
* Support for Arm Trusted Firmware + u-boot with the new VExpress_GEM5_Foundation platform
* Removed author list from source files.
  * This was originally so future people would know who to contact.
  * However, it was difficult to maintain and quickly out of date.
  * Copyright is unchanged.
* Improvements to gem5's power model.
* MESI_Three_Level Ruby protocol bugfixes.
* Ruby functional reads now work in more cases.
* Indirect branch stats work correctly now.<|MERGE_RESOLUTION|>--- conflicted
+++ resolved
@@ -1,19 +1,3 @@
-<<<<<<< HEAD
-# Version 22.0.0.2
-
-**[HOTFIX]** This hotfix contains a set of critical fixes to be applied to gem5 v22.0.
-This hotfix:
-
-- Fixes the ARM booting of Linux kernels making use of FEAT_PAuth.
-- Removes incorrect `requires` functions in AbstractProcessor and AbstractGeneratorCore.
-These `requires` were causing errors when running generators with any ISA other than NULL.
-- Fixes the standard library's `set_se_binary_workload` function to exit on Exit Events (work items) by default.
-- Connects a previously unconnected PCI port in the example SST RISC-V config to the membus.
-- Updates the SST-gem5 README with the correct download links.
-- Adds a `getAddrRanges` function to the `HBMCtrl`.
-This ensures the XBar connected to the controller can see the address ranges covered by both pseudo channels.
-- Fixes test_download_resources.py so the correct parameter is passed to the download test script.
-=======
 # Version 22.1.0.0
 
 This release has 500 contributions from 48 unique contributors and marks our second major release of 2022.
@@ -131,7 +115,21 @@
   - Zknh: sha256sig0, sha256sig1, sha256sum0, sha256sum1, sha512sig0, sha512sig1, sha512sum0, sha512sum1
   - Zksed: sm4ed, sm4ks
   - Zksh: sm3p0, sm3p1
->>>>>>> 61aabd51
+
+# Version 22.0.0.2
+
+**[HOTFIX]** This hotfix contains a set of critical fixes to be applied to gem5 v22.0.
+This hotfix:
+
+- Fixes the ARM booting of Linux kernels making use of FEAT_PAuth.
+- Removes incorrect `requires` functions in AbstractProcessor and AbstractGeneratorCore.
+These `requires` were causing errors when running generators with any ISA other than NULL.
+- Fixes the standard library's `set_se_binary_workload` function to exit on Exit Events (work items) by default.
+- Connects a previously unconnected PCI port in the example SST RISC-V config to the membus.
+- Updates the SST-gem5 README with the correct download links.
+- Adds a `getAddrRanges` function to the `HBMCtrl`.
+This ensures the XBar connected to the controller can see the address ranges covered by both pseudo channels.
+- Fixes test_download_resources.py so the correct parameter is passed to the download test script.
 
 # Version 22.0.0.1
 
