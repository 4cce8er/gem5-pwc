/*
 * Copyright (c) 2010, 2012-2013, 2015,2017-2021 ARM Limited
 * All rights reserved
 *
 * The license below extends only to copyright in the software and shall
 * not be construed as granting a license to any other intellectual
 * property including but not limited to intellectual property relating
 * to a hardware implementation of the functionality of the software
 * licensed hereunder.  You may use the software subject to the license
 * terms below provided that you ensure that this notice is replicated
 * unmodified and in its entirety in all distributions of the software,
 * modified or unmodified, in source code or in binary form.
 *
 * Copyright (c) 2002-2006 The Regents of The University of Michigan
 * All rights reserved.
 *
 * Redistribution and use in source and binary forms, with or without
 * modification, are permitted provided that the following conditions are
 * met: redistributions of source code must retain the above copyright
 * notice, this list of conditions and the following disclaimer;
 * redistributions in binary form must reproduce the above copyright
 * notice, this list of conditions and the following disclaimer in the
 * documentation and/or other materials provided with the distribution;
 * neither the name of the copyright holders nor the names of its
 * contributors may be used to endorse or promote products derived from
 * this software without specific prior written permission.
 *
 * THIS SOFTWARE IS PROVIDED BY THE COPYRIGHT HOLDERS AND CONTRIBUTORS
 * "AS IS" AND ANY EXPRESS OR IMPLIED WARRANTIES, INCLUDING, BUT NOT
 * LIMITED TO, THE IMPLIED WARRANTIES OF MERCHANTABILITY AND FITNESS FOR
 * A PARTICULAR PURPOSE ARE DISCLAIMED. IN NO EVENT SHALL THE COPYRIGHT
 * OWNER OR CONTRIBUTORS BE LIABLE FOR ANY DIRECT, INDIRECT, INCIDENTAL,
 * SPECIAL, EXEMPLARY, OR CONSEQUENTIAL DAMAGES (INCLUDING, BUT NOT
 * LIMITED TO, PROCUREMENT OF SUBSTITUTE GOODS OR SERVICES; LOSS OF USE,
 * DATA, OR PROFITS; OR BUSINESS INTERRUPTION) HOWEVER CAUSED AND ON ANY
 * THEORY OF LIABILITY, WHETHER IN CONTRACT, STRICT LIABILITY, OR TORT
 * (INCLUDING NEGLIGENCE OR OTHERWISE) ARISING IN ANY WAY OUT OF THE USE
 * OF THIS SOFTWARE, EVEN IF ADVISED OF THE POSSIBILITY OF SUCH DAMAGE.
 */

#include "arch/arm/system.hh"

#include <iostream>

#include "arch/arm/fs_workload.hh"
#include "arch/arm/semihosting.hh"
#include "base/loader/object_file.hh"
#include "base/loader/symtab.hh"
#include "cpu/thread_context.hh"
#include "dev/arm/fvp_base_pwr_ctrl.hh"
#include "dev/arm/gic_v2.hh"
#include "mem/physical.hh"

using namespace Linux;
using namespace ArmISA;

ArmSystem::ArmSystem(const Params &p)
    : System(p),
      _haveSecurity(p.have_security),
      _haveLPAE(p.have_lpae),
      _haveVirtualization(p.have_virtualization),
      _haveCrypto(p.have_crypto),
      _genericTimer(nullptr),
      _gic(nullptr),
      _pwrCtrl(nullptr),
<<<<<<< HEAD
      _highestELIs64(p.highest_el_is_64),
      _physAddrRange64(p.phys_addr_range_64),
      _haveLargeAsid64(p.have_large_asid_64),
      _haveTME(p.have_tme),
      _haveSVE(p.have_sve),
      _sveVL(p.sve_vl),
      _haveLSE(p.have_lse),
      _havePAN(p.have_pan),
      _haveSecEL2(p.have_secel2),
      semihosting(p.semihosting),
      multiProc(p.multi_proc)
{
    if (p.auto_reset_addr) {
=======
      _highestELIs64(p->highest_el_is_64),
      _physAddrRange64(p->phys_addr_range_64),
      _haveLargeAsid64(p->have_large_asid_64),
      _haveTME(p->have_tme),
      _haveSVE(p->have_sve),
      _sveVL(p->sve_vl),
      _haveLSE(p->have_lse),
      _haveVHE(p->have_vhe),
      _havePAN(p->have_pan),
      _haveSecEL2(p->have_secel2),
      semihosting(p->semihosting),
      multiProc(p->multi_proc)
{
      if (p->auto_reset_addr) {
>>>>>>> cd21b5a5
        _resetAddr = workload->getEntry();
    } else {
        _resetAddr = p.reset_addr;
        warn_if(workload->getEntry() != _resetAddr,
                "Workload entry point %#x and reset address %#x are different",
                workload->getEntry(), _resetAddr);
    }

    bool wl_is_64 = (workload->getArch() == Loader::Arm64);
    if (wl_is_64 != _highestELIs64) {
        warn("Highest ARM exception-level set to AArch%d but the workload "
              "is for AArch%d. Assuming you wanted these to match.",
              _highestELIs64 ? 64 : 32, wl_is_64 ? 64 : 32);
        _highestELIs64 = wl_is_64;
    }

    if (_highestELIs64 && (
            _physAddrRange64 < 32 ||
            _physAddrRange64 > MaxPhysAddrRange ||
            (_physAddrRange64 % 4 != 0 && _physAddrRange64 != 42))) {
        fatal("Invalid physical address range (%d)\n", _physAddrRange64);
    }
}

bool
ArmSystem::haveSecurity(ThreadContext *tc)
{
    return FullSystem? getArmSystem(tc)->haveSecurity() : false;
}

bool
ArmSystem::haveLPAE(ThreadContext *tc)
{
    return FullSystem? getArmSystem(tc)->haveLPAE() : false;
}

bool
ArmSystem::haveVirtualization(ThreadContext *tc)
{
    return FullSystem? getArmSystem(tc)->haveVirtualization() : false;
}

bool
ArmSystem::highestELIs64(ThreadContext *tc)
{
    return FullSystem? getArmSystem(tc)->highestELIs64() : true;
}

ExceptionLevel
ArmSystem::highestEL(ThreadContext *tc)
{
    return FullSystem? getArmSystem(tc)->highestEL() : EL1;
}

bool
ArmSystem::haveEL(ThreadContext *tc, ExceptionLevel el)
{
    switch (el) {
      case EL0:
      case EL1:
        return true;
      case EL2:
        return haveVirtualization(tc);
      case EL3:
        return haveSecurity(tc);
      default:
        warn("Unimplemented Exception Level\n");
        return false;
    }
}

bool
ArmSystem::haveTME(ThreadContext *tc)
{
    return getArmSystem(tc)->haveTME();
}

Addr
ArmSystem::resetAddr(ThreadContext *tc)
{
    return getArmSystem(tc)->resetAddr();
}

uint8_t
ArmSystem::physAddrRange(ThreadContext *tc)
{
    return getArmSystem(tc)->physAddrRange();
}

Addr
ArmSystem::physAddrMask(ThreadContext *tc)
{
    return getArmSystem(tc)->physAddrMask();
}

bool
ArmSystem::haveLargeAsid64(ThreadContext *tc)
{
    return getArmSystem(tc)->haveLargeAsid64();
}

bool
ArmSystem::haveSemihosting(ThreadContext *tc)
{
    return FullSystem && getArmSystem(tc)->haveSemihosting();
}

bool
ArmSystem::callSemihosting64(ThreadContext *tc, bool gem5_ops)
{
    return getArmSystem(tc)->semihosting->call64(tc, gem5_ops);
}

bool
ArmSystem::callSemihosting32(ThreadContext *tc, bool gem5_ops)
{
    return getArmSystem(tc)->semihosting->call32(tc, gem5_ops);
}

bool
ArmSystem::callSemihosting(ThreadContext *tc, bool gem5_ops)
{
    if (ArmISA::inAArch64(tc))
        return callSemihosting64(tc, gem5_ops);
    else
        return callSemihosting32(tc, gem5_ops);
}

void
ArmSystem::callSetStandByWfi(ThreadContext *tc)
{
    if (FVPBasePwrCtrl *pwr_ctrl = getArmSystem(tc)->getPowerController())
        pwr_ctrl->setStandByWfi(tc);
}

void
ArmSystem::callClearStandByWfi(ThreadContext *tc)
{
    if (FVPBasePwrCtrl *pwr_ctrl = getArmSystem(tc)->getPowerController())
        pwr_ctrl->clearStandByWfi(tc);
}

bool
ArmSystem::callSetWakeRequest(ThreadContext *tc)
{
    if (FVPBasePwrCtrl *pwr_ctrl = getArmSystem(tc)->getPowerController())
        return pwr_ctrl->setWakeRequest(tc);
    else
        return true;
}

void
ArmSystem::callClearWakeRequest(ThreadContext *tc)
{
    if (FVPBasePwrCtrl *pwr_ctrl = getArmSystem(tc)->getPowerController())
        pwr_ctrl->clearWakeRequest(tc);
}<|MERGE_RESOLUTION|>--- conflicted
+++ resolved
@@ -63,7 +63,6 @@
       _genericTimer(nullptr),
       _gic(nullptr),
       _pwrCtrl(nullptr),
-<<<<<<< HEAD
       _highestELIs64(p.highest_el_is_64),
       _physAddrRange64(p.phys_addr_range_64),
       _haveLargeAsid64(p.have_large_asid_64),
@@ -71,28 +70,13 @@
       _haveSVE(p.have_sve),
       _sveVL(p.sve_vl),
       _haveLSE(p.have_lse),
+      _haveVHE(p.have_vhe),
       _havePAN(p.have_pan),
       _haveSecEL2(p.have_secel2),
       semihosting(p.semihosting),
       multiProc(p.multi_proc)
 {
     if (p.auto_reset_addr) {
-=======
-      _highestELIs64(p->highest_el_is_64),
-      _physAddrRange64(p->phys_addr_range_64),
-      _haveLargeAsid64(p->have_large_asid_64),
-      _haveTME(p->have_tme),
-      _haveSVE(p->have_sve),
-      _sveVL(p->sve_vl),
-      _haveLSE(p->have_lse),
-      _haveVHE(p->have_vhe),
-      _havePAN(p->have_pan),
-      _haveSecEL2(p->have_secel2),
-      semihosting(p->semihosting),
-      multiProc(p->multi_proc)
-{
-      if (p->auto_reset_addr) {
->>>>>>> cd21b5a5
         _resetAddr = workload->getEntry();
     } else {
         _resetAddr = p.reset_addr;
